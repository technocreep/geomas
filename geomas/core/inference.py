--- conflicted
+++ resolved
@@ -1,10 +1,8 @@
+from unsloth import FastLanguageModel
+from transformers import TextStreamer
 import torch
 from transformers import TextStreamer
-<<<<<<< HEAD
-import torch
-=======
 from unsloth import FastLanguageModel
->>>>>>> ac2e0f91
 
 
 # questions = [
@@ -48,15 +46,10 @@
     load_in_4bit    = True,
 )
 
-<<<<<<< HEAD
 print(model)
 _ = 1
 FastLanguageModel.for_inference(model)
 
- 
-=======
-
->>>>>>> ac2e0f91
 if tokenizer.pad_token_id is None:
     tokenizer.pad_token = tokenizer.eos_token
 
